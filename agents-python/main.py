#!/usr/bin/env python3
"""
Main entry point for the Python agents service.
This service runs multiple AI agents that analyze market data and make trading decisions.
"""

import threading
import time
import json
<<<<<<< HEAD
import os
from datetime import datetime
from flask import Flask, jsonify
=======
from flask import Flask, jsonify, request
>>>>>>> dfca5f1a
from flask_socketio import SocketIO
import redis
import logging
import requests
import numpy as np
import pandas as pd
from transformers import pipeline, AutoTokenizer, AutoModelForSequenceClassification
from logging.handlers import RotatingFileHandler

# Configure logging with rotation to prevent memory exhaustion
def setup_logging():
    # Create logs directory if it doesn't exist
    if not os.path.exists('logs'):
        os.makedirs('logs')
    
    # Setup rotating file handler
    log_handler = RotatingFileHandler('logs/agents.log', maxBytes=1024*1024, backupCount=5)  # 1MB max, 5 backups
    log_formatter = logging.Formatter(
        '%(asctime)s %(levelname)s %(name)s %(funcName)s:%(lineno)d - %(message)s'
    )
    log_handler.setFormatter(log_formatter)
    
    # Setup console handler
    console_handler = logging.StreamHandler()
    console_handler.setFormatter(log_formatter)
    
    # Configure root logger
    root_logger = logging.getLogger()
    root_logger.setLevel(logging.INFO)
    root_logger.addHandler(log_handler)
    root_logger.addHandler(console_handler)
    
    return root_logger

# Setup logging
logger = setup_logging()

# Initialize Flask app and SocketIO
app = Flask(__name__)
app.config['SECRET_KEY'] = 'stock-market-secret-key'
socketio = SocketIO(app, cors_allowed_origins="*")

# Redis connection for real-time data
redis_client = redis.Redis(host='redis', port=6379, db=0, decode_responses=True)

<<<<<<< HEAD
# IB Gateway configuration (can be loaded from environment variables)
IB_CONFIG = {
    'host': os.getenv('IB_HOST', '127.0.0.1'),
    'port': int(os.getenv('IB_PORT', 4001)),
    'client_id': int(os.getenv('IB_CLIENT_ID', 1001))
}

# Log counter for memory management
log_counter = 0
log_reset_threshold = 10

def rotate_log_if_needed():
    """Rotate logs every 10 log entries to prevent memory exhaustion."""
    global log_counter
    log_counter += 1
    if log_counter >= log_reset_threshold:
        logger.info("Log rotation threshold reached, resetting counters")
        log_counter = 0
=======
# In-memory storage for strategies (would be replaced with DB in production)
strategies = []
>>>>>>> dfca5f1a

class BaseAgent:
    """Base class for all trading agents."""
    
    def __init__(self, agent_id, agent_type):
        self.agent_id = agent_id
        self.agent_type = agent_type
        self.running = False
        rotate_log_if_needed()
        logger.info(f"Initializing {self.agent_type} agent {self.agent_id}")
        
    def start(self):
        """Start the agent."""
        self.running = True
        rotate_log_if_needed()
        logger.info(f"Starting {self.agent_type} agent {self.agent_id}")
        
    def stop(self):
        """Stop the agent."""
        self.running = False
        rotate_log_if_needed()
        logger.info(f"Stopping {self.agent_type} agent {self.agent_id}")

class RLAgent(BaseAgent):
    """Reinforcement Learning Agent for trading decisions."""
    
    def __init__(self, agent_id):
        super().__init__(agent_id, "RL")
        self.model = None  # Placeholder for actual model
        
    def run(self):
        """Main execution loop for RL agent."""
        while self.running:
            # Simulate processing market data
            try:
                # Get latest market data from Redis
                market_data = redis_client.get("latest_market_data")
                if market_data:
                    data = json.loads(market_data)
                    # Process with RL model (placeholder)
                    decision = self._make_decision(data)
                    
                    # Publish decision to Kafka-like topic
                    socketio.emit('agent_decision', {
                        'agent_id': self.agent_id,
                        'agent_type': self.agent_type,
                        'decision': decision,
                        'timestamp': time.time()
                    })
                    
            except Exception as e:
                rotate_log_if_needed()
                logger.error(f"Error in RL agent: {e}")
                
            time.sleep(2)  # Poll every 2 seconds
            
    def _make_decision(self, market_data):
        """Placeholder for actual RL decision making logic."""
        # This would normally use a trained RL model
        rotate_log_if_needed()
        logger.debug(f"Making RL decision for {market_data.get('symbol', 'unknown')}")
        return {
            "action": "hold",
            "confidence": 0.8,
            "reason": "Market conditions stable"
        }

class LSTMPricePredictor(BaseAgent):
    """LSTM-based price prediction agent."""
    
    def __init__(self, agent_id):
        super().__init__(agent_id, "LSTM")
        self.model = None  # Placeholder for actual model
        
    def run(self):
        """Main execution loop for LSTM agent."""
        while self.running:
            try:
                # Get historical data
                historical_data = redis_client.lrange("historical_prices", 0, 99)
                if historical_data:
                    # Process with LSTM model (placeholder)
                    prediction = self._predict_price(historical_data)
                    
                    # Publish prediction to Kafka-like topic
                    socketio.emit('price_prediction', {
                        'agent_id': self.agent_id,
                        'agent_type': self.agent_type,
                        'prediction': prediction,
                        'timestamp': time.time()
                    })
                    
            except Exception as e:
                rotate_log_if_needed()
                logger.error(f"Error in LSTM agent: {e}")
                
            time.sleep(5)  # Poll every 5 seconds
            
    def _predict_price(self, historical_data):
        """Placeholder for actual LSTM prediction logic."""
        # This would normally use a trained LSTM model
        rotate_log_if_needed()
        logger.debug(f"LSTM predicting on {len(historical_data)} data points")
        return {
            "predicted_price": 175.50,
            "confidence": 0.75,
            "direction": "up"
        }

class NewsSentimentAgent(BaseAgent):
    """NLP agent for analyzing news sentiment."""
    
    def __init__(self, agent_id):
        super().__init__(agent_id, "News/NLP")
        # Initialize sentiment analysis pipeline
        try:
            self.sentiment_pipeline = pipeline(
                "sentiment-analysis",
                model="cardiffnlp/twitter-roberta-base-sentiment-latest",
                return_all_scores=True
            )
            rotate_log_if_needed()
            logger.info("Successfully initialized sentiment analysis pipeline")
        except Exception as e:
            rotate_log_if_needed()
            logger.warning(f"Could not initialize sentiment pipeline: {e}")
            self.sentiment_pipeline = None
            
    def run(self):
        """Main execution loop for sentiment agent."""
        while self.running:
            try:
                # Get recent news articles
                news_articles = redis_client.lrange("news_articles", 0, 9)
                if news_articles:
                    # Process with NLP model (placeholder)
                    sentiment = self._analyze_sentiment(news_articles)
                    
                    # Publish sentiment to Kafka-like topic
                    socketio.emit('sentiment_analysis', {
                        'agent_id': self.agent_id,
                        'agent_type': self.agent_type,
                        'sentiment': sentiment,
                        'timestamp': time.time()
                    })
                    
            except Exception as e:
                rotate_log_if_needed()
                logger.error(f"Error in News agent: {e}")
                
            time.sleep(10)  # Poll every 10 seconds
            
    def _analyze_sentiment(self, news_articles):
        """Analyze sentiment from news articles."""
        rotate_log_if_needed()
        if not self.sentiment_pipeline:
            return {
                "overall_sentiment": "neutral",
                "confidence": 0.5,
                "key_topics": ["news", "market"],
                "score": 0.0
            }
            
        try:
            # Combine all articles for analysis
            combined_text = " ".join([article for article in news_articles if article])
            
            if not combined_text.strip():
                return {
                    "overall_sentiment": "neutral",
                    "confidence": 0.5,
                    "key_topics": ["no_content"],
                    "score": 0.0
                }
                
            # Analyze sentiment
            results = self.sentiment_pipeline(combined_text[:512])  # Limit to 512 tokens
            
            # Process results
            positive_score = 0.0
            negative_score = 0.0
            neutral_score = 0.0
            
            for result in results:
                if result['label'] == 'LABEL_2':  # Positive
                    positive_score = result['score']
                elif result['label'] == 'LABEL_0':  # Negative
                    negative_score = result['score']
                else:  # Neutral
                    neutral_score = result['score']
                    
            # Determine overall sentiment
            if positive_score > negative_score and positive_score > neutral_score:
                overall_sentiment = "positive"
                score = positive_score
            elif negative_score > positive_score and negative_score > neutral_score:
                overall_sentiment = "negative"
                score = negative_score
            else:
                overall_sentiment = "neutral"
                score = neutral_score
                
            return {
                "overall_sentiment": overall_sentiment,
                "confidence": max(positive_score, negative_score, neutral_score),
                "key_topics": ["earnings", "market", "news"],
                "score": score
            }
            
        except Exception as e:
            rotate_log_if_needed()
            logger.error(f"Error in sentiment analysis: {e}")
            return {
                "overall_sentiment": "neutral",
                "confidence": 0.5,
                "key_topics": ["error"],
                "score": 0.0
            }

class StockTwitsSentimentAgent(BaseAgent):
    """Agent for analyzing sentiment from StockTwits."""
    
    def __init__(self, agent_id):
        super().__init__(agent_id, "StockTwits")
        self.api_key = os.getenv('STOCKTWITS_API_KEY', '')
        
    def run(self):
        """Main execution loop for StockTwits sentiment agent."""
        while self.running:
            try:
                # Simulate fetching StockTwits data
                sentiment = self._fetch_stocktwits_sentiment()
                
                if sentiment:
                    # Publish sentiment to Kafka-like topic
                    socketio.emit('stocktwits_sentiment', {
                        'agent_id': self.agent_id,
                        'agent_type': self.agent_type,
                        'sentiment': sentiment,
                        'timestamp': time.time()
                    })
                    
            except Exception as e:
                rotate_log_if_needed()
                logger.error(f"Error in StockTwits agent: {e}")
                
            time.sleep(30)  # Poll every 30 seconds
            
    def _fetch_stocktwits_sentiment(self):
        """Fetch and analyze sentiment from StockTwits API."""
        # In a real implementation, this would make actual API calls
        # For now, we'll simulate some data
        try:
            rotate_log_if_needed()
            logger.debug("Fetching StockTwits sentiment data")
            # Simulated sentiment data
            sentiments = ['positive', 'negative', 'neutral']
            sentiment = np.random.choice(sentiments, p=[0.3, 0.2, 0.5])
            
            return {
                "overall_sentiment": sentiment,
                "confidence": round(np.random.uniform(0.6, 0.9), 2),
                "key_topics": ["stocks", "trading", "market"],
                "score": round(np.random.uniform(-1, 1), 2),
                "messages_count": np.random.randint(100, 1000),
                "timestamp": datetime.now().isoformat()
            }
        except Exception as e:
            rotate_log_if_needed()
            logger.error(f"Error fetching StockTwits data: {e}")
            return None

class TwitterSentimentAgent(BaseAgent):
    """Agent for analyzing sentiment from Twitter/X."""
    
    def __init__(self, agent_id):
        super().__init__(agent_id, "Twitter")
        self.bearer_token = os.getenv('TWITTER_BEARER_TOKEN', '')
        
    def run(self):
        """Main execution loop for Twitter sentiment agent."""
        while self.running:
            try:
                # Simulate fetching Twitter data
                sentiment = self._fetch_twitter_sentiment()
                
                if sentiment:
                    # Publish sentiment to Kafka-like topic
                    socketio.emit('twitter_sentiment', {
                        'agent_id': self.agent_id,
                        'agent_type': self.agent_type,
                        'sentiment': sentiment,
                        'timestamp': time.time()
                    })
                    
            except Exception as e:
                rotate_log_if_needed()
                logger.error(f"Error in Twitter agent: {e}")
                
            time.sleep(30)  # Poll every 30 seconds
            
    def _fetch_twitter_sentiment(self):
        """Fetch and analyze sentiment from Twitter API."""
        # In a real implementation, this would make actual API calls
        # For now, we'll simulate some data
        try:
            rotate_log_if_needed()
            logger.debug("Fetching Twitter sentiment data")
            # Simulated sentiment data
            sentiments = ['positive', 'negative', 'neutral']
            sentiment = np.random.choice(sentiments, p=[0.35, 0.15, 0.5])
            
            return {
                "overall_sentiment": sentiment,
                "confidence": round(np.random.uniform(0.5, 0.85), 2),
                "key_topics": ["stocks", "market", "finance"],
                "score": round(np.random.uniform(-1, 1), 2),
                "tweets_count": np.random.randint(50, 500),
                "timestamp": datetime.now().isoformat()
            }
        except Exception as e:
            rotate_log_if_needed()
            logger.error(f"Error fetching Twitter data: {e}")
            return None

class InteractiveBrokersAgent(BaseAgent):
    """Agent for interacting with Interactive Brokers."""
    
    def __init__(self, agent_id):
        super().__init__(agent_id, "InteractiveBrokers")
        self.ib_connected = False
        self.ib_client = None
        
    def run(self):
        """Main execution loop for IB agent."""
        while self.running:
            try:
                # Check if we should attempt to connect
                if not self.ib_connected:
                    self._connect_to_ib()
                
                # Process any pending orders or trades
                if self.ib_connected:
                    self._process_trades()
                    
            except Exception as e:
                rotate_log_if_needed()
                logger.error(f"Error in IB agent: {e}")
                self.ib_connected = False  # Reset connection
                
            time.sleep(5)  # Poll every 5 seconds
            
    def _connect_to_ib(self):
        """Connect to Interactive Brokers."""
        try:
            rotate_log_if_needed()
            logger.info("Attempting to connect to Interactive Brokers...")
            
            # Simulate successful connection
            self.ib_connected = True
            rotate_log_if_needed()
            logger.info("Successfully connected to Interactive Brokers")
            
        except Exception as e:
            rotate_log_if_needed()
            logger.error(f"Failed to connect to Interactive Brokers: {e}")
            
    def _process_trades(self):
        """Process trades and orders."""
        try:
            # Get pending trades from Redis
            pending_trades = redis_client.lrange("pending_trades", 0, -1)
            
            for trade_json in pending_trades:
                trade = json.loads(trade_json)
                
                # In a real implementation, this would place the order via IB API
                rotate_log_if_needed()
                logger.info(f"Processing trade: {trade}")
                
                # Simulate trade execution
                trade_result = {
                    "trade_id": trade.get("id", "unknown"),
                    "status": "executed",
                    "execution_time": time.time(),
                    "filled_quantity": trade.get("quantity", 0),
                    "average_fill_price": trade.get("price", 0.0)
                }
                
                # Publish trade result
                socketio.emit('trade_execution', {
                    'agent_id': self.agent_id,
                    'agent_type': self.agent_type,
                    'result': trade_result,
                    'timestamp': time.time()
                })
                
                # Remove processed trade from queue
                redis_client.lrem("pending_trades", 1, trade_json)
                
        except Exception as e:
            rotate_log_if_needed()
            logger.error(f"Error processing trades: {e}")

# Initialize agents
rl_agent = RLAgent("rl-001")
lstm_agent = LSTMPricePredictor("lstm-001")
news_agent = NewsSentimentAgent("news-001")
stocktwits_agent = StockTwitsSentimentAgent("stocktwits-001")
twitter_agent = TwitterSentimentAgent("twitter-001")
ib_agent = InteractiveBrokersAgent("ib-001")

def start_agents():
    """Start all agents in separate threads."""
    rotate_log_if_needed()
    logger.info("Starting all agents...")
    
    # Start agents
    rl_thread = threading.Thread(target=rl_agent.run)
    lstm_thread = threading.Thread(target=lstm_agent.run)
    news_thread = threading.Thread(target=news_agent.run)
    stocktwits_thread = threading.Thread(target=stocktwits_agent.run)
    twitter_thread = threading.Thread(target=twitter_agent.run)
    ib_thread = threading.Thread(target=ib_agent.run)
    
    rl_thread.daemon = True
    lstm_thread.daemon = True
    news_thread.daemon = True
    stocktwits_thread.daemon = True
    twitter_thread.daemon = True
    ib_thread.daemon = True
    
    rl_thread.start()
    lstm_thread.start()
    news_thread.start()
    stocktwits_thread.start()
    twitter_thread.start()
    ib_thread.start()
    
    # Start agents in running state
    rl_agent.start()
    lstm_agent.start()
    news_agent.start()
    stocktwits_agent.start()
    twitter_agent.start()
    ib_agent.start()
    
    rotate_log_if_needed()
    logger.info("All agents started successfully")

@app.route('/health')
def health_check():
    """Health check endpoint."""
    return jsonify({"status": "healthy", "agents": ["RL", "LSTM", "News/NLP", "StockTwits", "Twitter", "IB"]})

@app.route('/strategies', methods=['GET'])
def get_strategies():
    """Get all saved strategies."""
    return jsonify({"strategies": strategies})

@app.route('/strategies', methods=['POST'])
def create_strategy():
    """Create a new strategy."""
    data = request.get_json()
    
    if not data or 'name' not in data or 'description' not in data:
        return jsonify({"error": "Name and description are required"}), 400
    
    strategy = {
        "id": f"strat-{len(strategies) + 1}",
        "name": data['name'],
        "description": data['description'],
        "parameters": data.get('parameters', {}),
        "createdAt": time.time()
    }
    
    strategies.append(strategy)
    
    # Notify frontend about new strategy
    socketio.emit('strategy_created', strategy)
    
    return jsonify(strategy), 201

@socketio.on('connect')
def handle_connect():
    """Handle new WebSocket connections."""
    rotate_log_if_needed()
    logger.info('Client connected')

@socketio.on('disconnect')
def handle_disconnect():
    """Handle client disconnections."""
    rotate_log_if_needed()
    logger.info('Client disconnected')

if __name__ == '__main__':
    # Start agents
    start_agents()
    
    # Run the Flask-SocketIO server
    socketio.run(app, host='0.0.0.0', port=5000, debug=False)<|MERGE_RESOLUTION|>--- conflicted
+++ resolved
@@ -7,13 +7,9 @@
 import threading
 import time
 import json
-<<<<<<< HEAD
 import os
 from datetime import datetime
-from flask import Flask, jsonify
-=======
 from flask import Flask, jsonify, request
->>>>>>> dfca5f1a
 from flask_socketio import SocketIO
 import redis
 import logging
@@ -59,7 +55,6 @@
 # Redis connection for real-time data
 redis_client = redis.Redis(host='redis', port=6379, db=0, decode_responses=True)
 
-<<<<<<< HEAD
 # IB Gateway configuration (can be loaded from environment variables)
 IB_CONFIG = {
     'host': os.getenv('IB_HOST', '127.0.0.1'),
@@ -78,10 +73,10 @@
     if log_counter >= log_reset_threshold:
         logger.info("Log rotation threshold reached, resetting counters")
         log_counter = 0
-=======
+
 # In-memory storage for strategies (would be replaced with DB in production)
 strategies = []
->>>>>>> dfca5f1a
+
 
 class BaseAgent:
     """Base class for all trading agents."""
